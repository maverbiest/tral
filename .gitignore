--- conflicted
+++ resolved
@@ -59,10 +59,7 @@
 
 # IDE
 .idea
-<<<<<<< HEAD
 .vscode
-=======
 
 # Jupyter Notebook
-*.ipynb
->>>>>>> 9067c59e
+*.ipynb