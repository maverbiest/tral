# Byte-compiled / optimized / DLL files
__pycache__/
*.py[cod]

# C extensions
*.so

# Distribution / packaging
.Python
env/
bin/
build/
develop-eggs/
dist/
eggs/
lib/
lib64/
parts/
sdist/
var/
*.egg-info/
.installed.cfg
*.egg

# Installer logs
pip-log.txt
pip-delete-this-directory.txt

# Unit test / coverage reports
htmlcov/
.tox/
.coverage
.cache
nosetests.xml
coverage.xml

# Translations
*.mo

# Mr Developer
.mr.developer.cfg
.project
.pydevproject

# Rope
.ropeproject

# Django stuff:
*.log
*.pot

# Sphinx documentation
docs/_build/

# Other stuff
.DS_Store
.vagrant

# IDE
.idea

# Jupyter Notebook
<<<<<<< HEAD
*.ipynb
=======
*.ipynb

>>>>>>> 093aebac
<|MERGE_RESOLUTION|>--- conflicted
+++ resolved
@@ -60,9 +60,4 @@
 .idea
 
 # Jupyter Notebook
-<<<<<<< HEAD
 *.ipynb
-=======
-*.ipynb
-
->>>>>>> 093aebac
