--- conflicted
+++ resolved
@@ -50,13 +50,9 @@
     
     # test if TRAL repository is already downloaded
     if [ -d "$PARENT_PATH/tral" ] && [ -e "$PARENT_PATH/setup.py" ] ; then
-<<<<<<< HEAD
+
         (cd "$PARENT_PATH" && python setup.py install) || {
             echo -e "\nA problem occured while trying to install TRAL with \"python setup.py install\"."
-=======
-        (cd "$PARENT_PATH" && python setup.py develop) || {
-            echo -e "\nA problem occured while trying to install TRAL with \"python setup.py develop\"."
->>>>>>> 4be291df
             exit 1
         }
     else
